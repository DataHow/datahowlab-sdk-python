from typing import Any, cast

<<<<<<< HEAD
=======
from openapi_client.models.experiment import Experiment as OpenAPIExperiment
>>>>>>> 794307ef
from openapi_client.models.experiment_variant import ExperimentVariant
from openapi_client.models.model import Model as OpenAPIModel
from openapi_client.models.model_experiment import ModelExperiment as OpenAPIModelExperiment
from openapi_client.models.model_status import ModelStatus
from openapi_client.models.model_type import ModelType
from openapi_client.models.model_variable import ModelVariable as OpenAPIModelVariable
from openapi_client.models.product import Product as OpenAPIProduct
from openapi_client.models.process_format_code import ProcessFormatCode
from openapi_client.models.process_unit_code import ProcessUnitCode
from openapi_client.models.project import Project as OpenAPIProject
from openapi_client.models.variable import Variable as OpenAPIVariable
from openapi_client.models.variable_input_type import VariableInputType
from openapi_client.models.variable_output_type import VariableOutputType
from openapi_client.models.variable_variant import VariableVariant
from openapi_client.models.variantdetails import Variantdetails

MODEL_ID = "a67f42c6-c77d-437a-a5bf-3090aa0d6ad9"
PROJECT_ID = "3b3ea4d3-a066-474b-aef6-41647654fe32"
DATASET_ID = "bb6d1875-6c2a-4d97-bba5-1af9f2378b97"
PRODUCT_ID = "440cf6a1-f8df-4024-a2eb-76d1027ae18f"
VARIABLE_ID = "0b31ec0b-2520-4300-a367-75ff25830b7b"
EXPERIMENT_ID = "c5a2b3d4-e5f6-4789-abcd-ef0123456789"

VAR_1_ID = "db0ed94c-5cc9-48dd-b5bc-58f15b4b6797"
VAR_2_ID = "f54a8afe-d751-4c47-833a-e89c4df2fa17"
VAR_3_ID = "2af0fff6-f41f-40c8-a9a9-5becf5310cdd"
VAR_4_ID = "866d2f26-5c6f-4194-856d-514f9fd22cf8"
VAR_5_ID = "a561d4a8-0424-4d69-a5cf-187ad219c527"


def create_model(**overrides: Any) -> OpenAPIModel:
    defaults: dict[str, object] = {
        "id": MODEL_ID,
        "name": "Test Model",
        "description": "Test model description",
        "status": ModelStatus.SUCCESS,
        "type": ModelType.HISTORICAL,
        "projectId": PROJECT_ID,
        "datasetId": DATASET_ID,
        "variant": "Stepwise GP",
        "stepSize": 3600,
    }
    defaults.update(cast(dict[str, object], overrides))
    return OpenAPIModel.model_validate(defaults)


def create_project(**overrides: Any) -> OpenAPIProject:
    defaults: dict[str, object] = {
        "id": PROJECT_ID,
        "name": "Test Project",
        "description": "Test project description",
        "processUnit": ProcessUnitCode.BR,
        "processFormat": ProcessFormatCode.MAMMAL,
    }
    defaults.update(cast(dict[str, object], overrides))
    return OpenAPIProject.model_validate(defaults)


def create_product(**overrides: Any) -> OpenAPIProduct:
    defaults: dict[str, object] = {
        "id": PRODUCT_ID,
        "name": "Test Product",
        "code": "TEST_PROD",
        "description": "Test product description",
        "processFormat": ProcessFormatCode.MAMMAL,
    }
    defaults.update(cast(dict[str, object], overrides))
    return OpenAPIProduct.model_validate(defaults)


def create_variable(**overrides: Any) -> OpenAPIVariable:
    defaults: dict[str, object] = {
        "id": VARIABLE_ID,
        "name": "Test Variable",
        "code": "TEST_VAR",
        "description": "Test variable description",
        "measurementUnit": "g/L",
        "group": "X",
        "variantDetails": Variantdetails(),
    }
    defaults.update(cast(dict[str, object], overrides))
    return OpenAPIVariable.model_validate(defaults)


<<<<<<< HEAD
def create_model_experiment(**overrides: Any) -> OpenAPIModelExperiment:
    defaults: dict[str, object] = {
        "id": EXPERIMENT_ID,
        "displayName": "Test Model Experiment",
        "productId": PRODUCT_ID,
        "description": "Test model experiment description",
        "startTime": "2024-01-01T00:00:00Z",
        "variant": ExperimentVariant.RUN,
        "usedForTraining": True,
    }
    defaults.update(cast(dict[str, object], overrides))
    return OpenAPIModelExperiment.model_validate(defaults)


def create_model_variable(**overrides: Any) -> OpenAPIModelVariable:
    defaults: dict[str, object] = {
        "id": VARIABLE_ID,
        "name": "Test Model Variable",
        "code": "TEST_VAR",
        "description": "Test model variable description",
        "measurementUnit": "g/L",
        "group": "X",
        "variant": VariableVariant.NUMERIC,
        "inputType": VariableInputType.SCALAR,
        "outputType": VariableOutputType.FULLTIMESERIES,
        "disposition": "input",
    }
    defaults.update(cast(dict[str, object], overrides))
    return OpenAPIModelVariable.model_validate(defaults)
=======
def create_experiment(**overrides: Any) -> OpenAPIExperiment:
    defaults: dict[str, object] = {
        "id": EXPERIMENT_ID,
        "displayName": "Test Experiment",
        "productId": PRODUCT_ID,
        "variableIds": [VAR_1_ID, VAR_2_ID],
        "description": "Test experiment description",
        "startTime": "2024-01-01T00:00:00Z",
        "variant": ExperimentVariant.RUN,
    }
    defaults.update(cast(dict[str, object], overrides))
    return OpenAPIExperiment.model_validate(defaults)


def create_raw_experiment_data_value(values: list[Any], timestamps: list[int], data_type: str = "numeric"):
    """Create a RawExperimentDataInputValue with proper OpenAPI structure."""
    from openapi_client.models.raw_experiment_data_input_value import RawExperimentDataInputValue
    from openapi_client.models.raw_time_series_data import RawTimeSeriesData
    from openapi_client.models.numerical_time_series_with_timestamps import NumericalTimeSeriesWithTimestamps
    from openapi_client.models.categorical_time_series_with_timestamps import CategoricalTimeSeriesWithTimestamps
    from openapi_client.models.logical_time_series_with_timestamps import LogicalTimeSeriesWithTimestamps

    if data_type == "numeric":
        ts = NumericalTimeSeriesWithTimestamps(values=values, timestamps=timestamps)
    elif data_type == "categorical":
        ts = CategoricalTimeSeriesWithTimestamps(values=values, timestamps=timestamps)
    elif data_type == "logical":
        ts = LogicalTimeSeriesWithTimestamps(values=values, timestamps=timestamps)
    else:
        raise ValueError(f"Unknown data_type: {data_type}")

    return RawExperimentDataInputValue(actual_instance=RawTimeSeriesData(actual_instance=ts))
>>>>>>> 794307ef
<|MERGE_RESOLUTION|>--- conflicted
+++ resolved
@@ -1,9 +1,6 @@
 from typing import Any, cast
 
-<<<<<<< HEAD
-=======
 from openapi_client.models.experiment import Experiment as OpenAPIExperiment
->>>>>>> 794307ef
 from openapi_client.models.experiment_variant import ExperimentVariant
 from openapi_client.models.model import Model as OpenAPIModel
 from openapi_client.models.model_experiment import ModelExperiment as OpenAPIModelExperiment
@@ -88,37 +85,6 @@
     return OpenAPIVariable.model_validate(defaults)
 
 
-<<<<<<< HEAD
-def create_model_experiment(**overrides: Any) -> OpenAPIModelExperiment:
-    defaults: dict[str, object] = {
-        "id": EXPERIMENT_ID,
-        "displayName": "Test Model Experiment",
-        "productId": PRODUCT_ID,
-        "description": "Test model experiment description",
-        "startTime": "2024-01-01T00:00:00Z",
-        "variant": ExperimentVariant.RUN,
-        "usedForTraining": True,
-    }
-    defaults.update(cast(dict[str, object], overrides))
-    return OpenAPIModelExperiment.model_validate(defaults)
-
-
-def create_model_variable(**overrides: Any) -> OpenAPIModelVariable:
-    defaults: dict[str, object] = {
-        "id": VARIABLE_ID,
-        "name": "Test Model Variable",
-        "code": "TEST_VAR",
-        "description": "Test model variable description",
-        "measurementUnit": "g/L",
-        "group": "X",
-        "variant": VariableVariant.NUMERIC,
-        "inputType": VariableInputType.SCALAR,
-        "outputType": VariableOutputType.FULLTIMESERIES,
-        "disposition": "input",
-    }
-    defaults.update(cast(dict[str, object], overrides))
-    return OpenAPIModelVariable.model_validate(defaults)
-=======
 def create_experiment(**overrides: Any) -> OpenAPIExperiment:
     defaults: dict[str, object] = {
         "id": EXPERIMENT_ID,
@@ -151,4 +117,33 @@
         raise ValueError(f"Unknown data_type: {data_type}")
 
     return RawExperimentDataInputValue(actual_instance=RawTimeSeriesData(actual_instance=ts))
->>>>>>> 794307ef
+
+def create_model_experiment(**overrides: Any) -> OpenAPIModelExperiment:
+    defaults: dict[str, object] = {
+        "id": EXPERIMENT_ID,
+        "displayName": "Test Model Experiment",
+        "productId": PRODUCT_ID,
+        "description": "Test model experiment description",
+        "startTime": "2024-01-01T00:00:00Z",
+        "variant": ExperimentVariant.RUN,
+        "usedForTraining": True,
+    }
+    defaults.update(cast(dict[str, object], overrides))
+    return OpenAPIModelExperiment.model_validate(defaults)
+
+
+def create_model_variable(**overrides: Any) -> OpenAPIModelVariable:
+    defaults: dict[str, object] = {
+        "id": VARIABLE_ID,
+        "name": "Test Model Variable",
+        "code": "TEST_VAR",
+        "description": "Test model variable description",
+        "measurementUnit": "g/L",
+        "group": "X",
+        "variant": VariableVariant.NUMERIC,
+        "inputType": VariableInputType.SCALAR,
+        "outputType": VariableOutputType.FULLTIMESERIES,
+        "disposition": "input",
+    }
+    defaults.update(cast(dict[str, object], overrides))
+    return OpenAPIModelVariable.model_validate(defaults)