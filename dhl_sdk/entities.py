# pylint: disable=no-member, arguments-differ
# pylint: disable=unsubscriptable-object
"""API Entities Module

This module provides a comprehensive set of Pydantic models that represent
multiple entities obtained from the API .

Classes:
    - Dataset: Represents a structure for datasets present in the models.
    - Model: Represents a structure for models fetched from the API.
    - Project: Represents a structure for projects retrieved from the API.
"""

from abc import ABC, abstractmethod
from typing import Literal, Optional, Type, Union

from pydantic import BaseModel, ConfigDict, Field, PrivateAttr, model_validator

from dhl_sdk._input_processing import (
    CultivationHistoricalPreprocessor,
    CultivationPropagationPreprocessor,
    Preprocessor,
    SpectraData,
    SpectraPreprocessor,
    format_predictions,
)
from dhl_sdk._constants import (
    DATASETS_URL,
    MODELS_URL,
    PREDICT_URL,
    PROJECTS_URL,
    TEMPLATES_URL,
)
from dhl_sdk._utils import (
    PredictionRequestConfig,
    Predictions,
    PredictionResponse,
    get_id_list,
)
from dhl_sdk.crud import Client, CRUDClient, DataBaseClient, Result
from dhl_sdk.db_entities import Experiment, Variable
from dhl_sdk.exceptions import (
    InvalidInputsException,
    ModelPredictionException,
    PredictionRequestException,
)


# pylint: disable=not-an-iterable
class Dataset(BaseModel):
    """Model Dataset"""

    id: str = Field(alias="id")
    name: str = Field(alias="name")
    description: str = Field(alias="description")
    variables: list[Variable] = Field(alias="variables")
    experiments: list[Experiment] = Field(default=[], alias="experiments")
    _client: Client = PrivateAttr()

    def __init__(self, **data):
        super().__init__(**data)
        self._client = data["client"]

    def get_data(self, client: DataBaseClient) -> list[dict]:
        """Get the data from the experiments

        Returns:
        --------
            list[dict]: List with the experiment data organized by:
                key: variable code
                value: dictionary with 2 keys:
                    - "values": list with the values
                    - "timestamps": list with the timestamps for each value
        """

        run_data = []
        for experiment in self.experiments:
            data = experiment.get_data(client=client)
            run_data.append(data)

        return run_data

    @model_validator(mode="before")
    @classmethod
    def _unpack_reference_entities(cls, data) -> dict:
        def unpack_entity(source: str, entity):
            unpacked = []

            for i, info in enumerate(data[source]):
                try:
                    entity_id = info["id"]
                except KeyError as err:
                    raise KeyError(
                        f"The {source} index {i} does not contain an id"
                    ) from err
<<<<<<< HEAD

                var = entity.requests(data["client"]).get(entity_id)
                unpacked.append(var)

            data[source] = unpacked

=======

                var = entity.requests(data["client"]).get(entity_id)
                unpacked.append(var)

            data[source] = unpacked

>>>>>>> 33d18266
        unpack_entity("variables", Variable)
        unpack_entity("experiments", Experiment)

        return data

    @staticmethod
    def requests(client: Client) -> CRUDClient["Dataset"]:
        # pylint: disable=missing-function-docstring
        return CRUDClient["Dataset"](client, DATASETS_URL, Dataset)


class SpectraDataset(Dataset):
    """Pydantic Model Dataset for Spectra"""

    _client: Client = PrivateAttr()

    def __init__(self, **data):
        super().__init__(**data)
        self._client = data["client"]

    def get_spectra_index(self) -> int:
        """Get the index of the spectra variable"""
        for index, variable in enumerate(self.variables):
            if variable.variant == "spectrum":
                return index
        raise ValueError("No spectrum variable found in dataset")

    def get_spectra_code(self) -> str:
        """Get variable code of spectra variable"""
        for variable in self.variables:
            if variable.variant == "spectrum":
                return variable.code
        raise ValueError("No spectrum variable found in dataset")

    @staticmethod
    def requests(client: Client) -> CRUDClient["SpectraDataset"]:
        # pylint: disable=missing-function-docstring
        return CRUDClient["SpectraDataset"](client, DATASETS_URL, SpectraDataset)


class Model(BaseModel, ABC):
    """Pydantic BaseModel for predictive models from the API"""

    id: str = Field(alias="id")
    name: str = Field(alias="name")
    status: str = Field(alias="status")
    project_id: str = Field(alias="projectId")
    dataset: Dataset = Field(alias="dataset")
    config: dict = Field(alias="config")
    _client: Client = PrivateAttr()

    @property
    def success(self) -> bool:
        """Get the success status of the model"""
        return self.status == "success"

    @staticmethod
    @abstractmethod
    def requests(client: Client) -> CRUDClient["Model"]:
        """Resquests abstract method for Model Types"""

    def get_predictions(self, preprocessor: Preprocessor) -> dict:
        """Get the predictions for the model using selected strategy"""

        if preprocessor.validate():
            json_data = preprocessor.format()
        else:
            raise InvalidInputsException(
                "The provided inputs failed the validation step"
            )

        predictions = []
        for prediction_data in json_data:
            try:
                response = self._client.post(PREDICT_URL, prediction_data)
                response.raise_for_status()

                # in case of an error in the response (not HTTP)
                if "error" in response.json():
                    raise PredictionRequestException(response.json()["error"])

            except Exception as ex:
                raise ex

            predictions.append(PredictionResponse(**response.json()))

        return format_predictions(predictions, model=self)

    @property
    def model_variables(self) -> dict:
        """List of the variables used in the model"""

        model_variables = []
        groups: dict = self.config["groups"]

        for variable in self.dataset.variables:
            variable_id = variable.id
            for group, variables in groups.items():
                if variable_id in variables:
                    model_variables.append(variable)
                    if group == "Flows":
                        feed_concentrations = [
                            ref.concentration_id
                            for ref in variable.variant_details.references
                            if ref.concentration_id
                        ]
                        if feed_concentrations:
                            groups.update({variable_id: feed_concentrations})
                    break

        return model_variables

    def get_model_variables_codes(self) -> list[str]:
        """Get the codes of the variables used in the model"""

        return [variable.code for variable in self.model_variables]

    @abstractmethod
    def predict(self, **kwargs) -> Predictions:
        """Prediction for Model"""


class PredictionConfig(BaseModel):
    """Configuration class for prediction method. This configuration parameters are
    passed to the model in DHL.

    Parameters:
    -----------

    model_confidence: float, optional
        This parameter determines the range within which the predictions of the model are
        expected to fall, with a specified level of certainty, i.e, setting it to 80%
        corresponds to capturing the range between the 10th and 90th percentiles
        of the model's output. Must be a value between 1 and 99, by default 80
<<<<<<< HEAD
=======
    starting_index: int, optional
        The index of the timestamp after which the prediction will commence
>>>>>>> 33d18266
    """

    model_config = ConfigDict(protected_namespaces=())

    model_confidence: float = Field(default=80.0, ge=1.0, le=99.0)
<<<<<<< HEAD
=======
    starting_index: int = Field(default=0, ge=0)
>>>>>>> 33d18266


class SpectraModel(Model):
    """Pydantic Model for Spectra Prediction Model from the API"""

    dataset: SpectraDataset = Field(alias="dataset")
    _spectra_size: Optional[int] = PrivateAttr(default=None)

    def __init__(self, **data):
        super().__init__(**data)
        self._client = data["client"]

    @model_validator(mode="before")
    @classmethod
    def _validate_model_data(cls, data) -> dict:
        data["dataset"] = SpectraDataset(**data["dataset"], client=data["client"])
        return data

    def predict(
        self,
        spectra: SpectraData,
        inputs: Optional[dict] = None,
    ) -> Predictions:
        """
        Predicts the output of a given model for a given set of spectra.

        Parameters:
        -----------
        spectra : list[list[float]] or np.ndarray
            A 2D array representing spectra for prediction, where:
                - The first dimension corresponds to the spectra index.
                - The second dimension contains wavelength index.
        inputs : dict, optional
            Additional inputs to be used for prediction. The keys must be the Codes of the
            input variables, and the values must be lists of the same length as the number
            of spectrum, by default None.

        Returns:
        --------
        Dictionary with predictions where:
            key: variable code
            value: list with predictions for each spectrum

        Example:
        --------
        >>> spectra = [[1.0, 2.0, 3.0, 3.0, 4.0, 3.0], [2.0, 3.0, 4.0, 4.0, 5.0, 4.0]]
        >>> inputs = {"input1": [42, 33]}
        >>> result = model.predict(spectra, inputs)
        >>> print(result)
        {'output1': [prediction1, prediction2], 'output2': [prediction1, prediction2]}

        """

        if not self.success:
            raise ModelPredictionException(
                f"{self.name} is not ready for prediction. The current status is {self.status}"
            )

        spectra_processing_strategy = SpectraPreprocessor(
            spectra=spectra, inputs=inputs, model=self
        )

        predictions = super().get_predictions(spectra_processing_strategy)

        spectra_code = self.dataset.get_spectra_code()
        if spectra_code in predictions:
            predictions.pop(spectra_code)

        return predictions

    @property
    def inputs(self) -> list[str]:
        """Get the inputs from the model's config"""
        return self.config["groups"]["Inputs"]

    @property
    def outputs(self) -> list[str]:
        """Get the outputs from the model's config"""
        return self.config["groups"]["Outputs"]

    @property
    def spectra_size(self) -> int:
        """Get the size of the spectra"""
        if self._spectra_size is None:
            self._spectra_size = self._get_spectra_size()
        return self._spectra_size

    def _get_spectra_size(self) -> int:
        """Get the size of the spectra from variable information in the API"""
        spectrum = self.dataset.variables[self.dataset.get_spectra_index()]
        return spectrum.size

    @staticmethod
    def requests(client: Client) -> CRUDClient["SpectraModel"]:
        # pylint: disable=missing-function-docstring
        return CRUDClient["SpectraModel"](client, MODELS_URL, SpectraModel)


class CultivationModel(Model, ABC):
    """Abstract Pydantic Model for Cultivation Prediction Model from the API"""

    @model_validator(mode="before")
    @classmethod
    def _validate_model_data(cls, data) -> dict:
        data["dataset"] = Dataset(**data["dataset"], client=data["client"])
        return data

    @abstractmethod
    def predict(
        self,
        timestamps: list,
        inputs: dict,
        timestamps_unit: str = "s",
        config: PredictionConfig = PredictionConfig(),
    ) -> dict:
        """Prediction for CultivationModel"""

    @staticmethod
    @abstractmethod
    def requests(client: Client) -> CRUDClient["CultivationModel"]:
        """CRUDClient for CultivationModel"""


class CultivationPropagationModel(CultivationModel):
    """Pydantic Model for Propagation Model for Cultivation from the API"""

    def __init__(self, **data):
        super().__init__(**data)
        self._client = data["client"]

    def predict(
        self,
        timestamps: list,
        inputs: dict,
        timestamps_unit: str = "s",
        config: PredictionConfig = PredictionConfig(),
    ) -> dict:
        """
        Predicts the output of a given model for a given set of inputs.

        Parameters:
        -----------
        timestamps : list
            A list of timestamps for prediction.
        inputs : dict, optional
            Inputs to be used for prediction. The keys must be the Codes of the
            input variables, and the values must be lists of the same length as the timestamps.
        timestamps_unit : str, optional
            Unit of the timestamps, by default "s".
            Needs to be one of the following: "s", "m", "h", "d".
        config: PredictionConfig, optional
            Configuration for the prediction method. Refer to the PredictionConfig class for
            details on the configuration parameters.
            See also: `PredictionConfig`


        Returns:
        --------
        Dictionary with predictions where:
            key: variable code
            value: list with predictions for each spectrum

        Example:
        --------
        >>> timestamps = [1,2,3,4,5,6,7]
        >>> inputs = {"var1": [42], "var2": [0.3], "var3": [0.5], "var4": [0,2,3,3,3,3,3]}
        >>> result = model.predict(timestamps, inputs, timestamps_unit="d")
        >>> print(result)
        {'var2': [pred1, pred2, pred3, pred4, pred5, pred6, pred7],
        'var3': [pred1, pred2, pre3, pred4, pred5, pred6, pred7]}

        """

        if not self.success:
            raise ModelPredictionException(
                f"{self.name} is not ready for prediction. The current status is {self.status}"
            )

        prediction_config = PredictionRequestConfig.new(
<<<<<<< HEAD
            model_confidence=config.model_confidence
=======
            model_confidence=config.model_confidence,
            starting_index=config.starting_index,
>>>>>>> 33d18266
        )

        data_processing_strategy = CultivationPropagationPreprocessor(
            timestamps=timestamps,
            timestamps_unit=timestamps_unit,
            inputs=inputs,
            prediction_config=prediction_config,
            model=self,
        )

        return super().get_predictions(data_processing_strategy)

    @staticmethod
    def requests(client: Client) -> CRUDClient["CultivationPropagationModel"]:
        # pylint: disable=missing-function-docstring
        return CRUDClient["CultivationPropagationModel"](
            client, MODELS_URL, CultivationPropagationModel
        )


class CultivationHistoricalModel(CultivationModel):
    """Pydantic Model for Historical Model for Cultivation from the API"""

    def __init__(self, **data):
        super().__init__(**data)
        self._client = data["client"]

    # pylint: disable=arguments-renamed
    def predict(
        self,
        timestamps: list[Union[int, float]],
        steps: list[Optional[int]],
        inputs: dict[str, list],
        timestamps_unit: str = "s",
        config: PredictionConfig = PredictionConfig(),
    ) -> dict:
        """
        Predicts the output of a given model for a given set of inputs.

        Parameters:
        -----------
        timestamps : list
            A list of timestamps for prediction.
        steps : list
            A list of steps for prediction. This steps should match the length of the timestamps
            and start as 0, representing the steps from the start of the process.
        inputs : dict, optional
            Inputs to be used for prediction. The keys must be the Codes of the
            input variables, and the values must be lists of the same length as the timestamps.
        timestamps_unit : str, optional
            Unit of the timestamps, by default "s".
            Needs to be one of the following: "s", "m", "h", "d".
        config: PredictionConfig, optional
            Configuration for the prediction method. Refer to the PredictionConfig class for
            details on the configuration parameters.
            See also: `PredictionConfig`

        Returns:
        --------
        Dictionary with predictions where:
            key: variable code
            value: list with predictions for each spectrum

        Example:
        --------
        >>> timestamps = [86400, 172800, 259200, 345600, 432000, 518400, 604800]
        >>> steps = [0,1,2,3,4,5,6]
        >>> inputs = {"var1": [42], "var2": [0.3], "var3": [0.5], "var4": [0,2,3,3,3,3,3]}
        >>> result = model.predict(timestamps, steps, inputs, timestamps_unit="s")
        >>> print(result)
        {'output1': [pred1], 'output2': [pred2]}

        """

        if not self.success:
            raise ModelPredictionException(
                f"{self.name} is not ready for prediction. The current status is {self.status}"
            )

        prediction_config = PredictionRequestConfig.new(
            model_confidence=config.model_confidence
        )

        data_processing_strategy = CultivationHistoricalPreprocessor(
            timestamps=timestamps,
            timestamps_unit=timestamps_unit,
            steps=steps,
            inputs=inputs,
            prediction_config=prediction_config,
            model=self,
        )

        return super().get_predictions(data_processing_strategy)

    @staticmethod
    def requests(client: Client) -> CRUDClient["CultivationHistoricalModel"]:
        # pylint: disable=missing-function-docstring
        return CRUDClient["CultivationHistoricalModel"](
            client, MODELS_URL, CultivationHistoricalModel
        )


# pylint: disable=too-few-public-methods
class ModelFactory:
    """Factory for Model, given the process unit id and model type"""

    MODEL_MAP = {
        "373c173a-1f23-4e56-874e-90ca4702ec0d": SpectraModel,
        "04a324da-13a5-470b-94a1-bda6ac87bb86": CultivationModel,
    }

    def __init__(self, process_unit_id):
        self._process_unit_id = process_unit_id

    def get_model(self, **kwargs) -> Type[Model]:
        """Get the model type from the process unit id"""

        if self._process_unit_id not in self.MODEL_MAP:
            raise NotImplementedError(
                f"Process unit id {self._process_unit_id} is not currently supported"
            )

        model = self.MODEL_MAP[self._process_unit_id]

        if "model_type" in kwargs and model == CultivationModel:
            if kwargs["model_type"] == "propagation":
                model = CultivationPropagationModel
            elif kwargs["model_type"] == "historical":
                model = CultivationHistoricalModel

        return model


class Project(BaseModel, ABC):
    """Abstract class for a DHL Project"""

    id: str = Field(alias="id")
    name: str = Field(alias="name")
    description: str = Field(alias="description")
    process_unit_id: str = Field(alias="processUnitId")
    process_format_id: Optional[str] = Field(alias="processFormatId", default=None)
    _client: Client = PrivateAttr()

    def get_datasets(self, name: Optional[str] = None) -> Result[Dataset]:
        """Get the datasets of the project from the API

        Parameters:
        -----------
        name: str, optional
            Name of the dataset to be retrieved, by default None

        Returns:
        --------

        Result[Dataset]: Iteratable object containing the that correspond to the search

        """

        datasets = Dataset.requests(self._client)
        query_params = {
            "filterBy[projectId]": self.id,
        }

        if name is not None:
            query_params.update({"filterBy[name]": name})

        results = Result[Dataset](
            limit=5,
            query_params=query_params,
            requests=datasets,
        )

        return results

    @abstractmethod
    def get_models(self, name: Optional[str] = None, **kwargs) -> Result[Model]:
        """Get the models of the project from the API

        Parameters:
        -----------
        name: str, optional
            Name of the model to be retrieved, by default None
        model_type: str, optional
            For Cultivation Models, the type of the model to be retrieved,
            it can be `propagation` or `historical`, by default `propagation`
        """

    @abstractmethod
    def _get_model_query_params(self, name: Optional[str] = None) -> dict[str, str]:
        """Get the query params for the models"""

    @staticmethod
    @abstractmethod
    def requests(client: Client) -> CRUDClient["Project"]:
        """Resquests abstract method for Project Types"""


class SpectraProject(Project):
    """Pydantic Model for a DHL Project from the API"""

    def __init__(self, **data):
        super().__init__(**data)
        self._client = data["client"]

    def get_models(self, name: Optional[str] = None) -> Result[Model]:
        """Get the models of the project from the API"""

        model = ModelFactory(self.process_unit_id).get_model()

        models = model.requests(self._client)
        query_params = self._get_model_query_params(name=name)

        results = Result[model](
            limit=5,
            query_params=query_params,
            requests=models,
        )

        return results

    def _get_model_query_params(self, name: Optional[str] = None) -> dict[str, str]:
        query_params = {"filterBy[projectId]": self.id}

        if name is not None:
            query_params.update({"filterBy[name]": name})

        return query_params

    @staticmethod
    def requests(client: Client) -> CRUDClient["SpectraProject"]:
        # pylint: disable=missing-function-docstring
        return CRUDClient["SpectraProject"](client, PROJECTS_URL, SpectraProject)


class CultivationProject(Project):
    """Pydantic Model for a DHL Project from the API"""

    id: str = Field(alias="id")
    name: str = Field(alias="name")
    description: str = Field(alias="description")
    process_unit_id: str = Field(alias="processUnitId")
    _client: Client = PrivateAttr()

    def __init__(self, **data):
        super().__init__(**data)
        self._client = data["client"]

    def get_models(
        self,
        name: Optional[str] = None,
        model_type: Literal["propagation", "historical"] = "propagation",
    ) -> Result[Model]:
        """Get the models of the project from the API"""

        if model_type not in ["propagation", "historical"]:
            raise ValueError(
                f"model_type must be either propagation or historical, got {model_type}"
            )

        query_params = self._get_model_query_params(name=name, model_type=model_type)

        model = ModelFactory(self.process_unit_id).get_model(model_type=model_type)
        models = model.requests(self._client)

        results = Result[model](
            limit=5,
            query_params=query_params,
            requests=models,
        )
        return results

    def _get_model_query_params(
        self,
        name: Optional[str] = None,
        model_type: Literal["propagation", "historical"] = "propagation",
    ) -> dict[str, str]:
        query_params = {"filterBy[projectId]": self.id}

        if name is not None:
            query_params.update({"filterBy[name]": name})

        # get templateIds for propagation models
        template_query_params = {
            "filterByTag[type]": model_type,
            "archived": "any",
        }
        template_list = self._client.get(TEMPLATES_URL, template_query_params).json()
        template_ids = get_id_list(template_list)

        query_params.update({"filterBy[templateId]": "|".join(template_ids)})

        return query_params

    @staticmethod
    def requests(client: Client) -> CRUDClient["CultivationProject"]:
        # pylint: disable=missing-function-docstring
        return CRUDClient["CultivationProject"](
            client, PROJECTS_URL, CultivationProject
        )<|MERGE_RESOLUTION|>--- conflicted
+++ resolved
@@ -1,5 +1,7 @@
 # pylint: disable=no-member, arguments-differ
 # pylint: disable=unsubscriptable-object
+# pylint: disable=too-many-arguments
+
 """API Entities Module
 
 This module provides a comprehensive set of Pydantic models that represent
@@ -24,6 +26,7 @@
     SpectraPreprocessor,
     format_predictions,
 )
+
 from dhl_sdk._constants import (
     DATASETS_URL,
     MODELS_URL,
@@ -93,21 +96,19 @@
                     raise KeyError(
                         f"The {source} index {i} does not contain an id"
                     ) from err
-<<<<<<< HEAD
+            for i, info in enumerate(data[source]):
+                try:
+                    entity_id = info["id"]
+                except KeyError as err:
+                    raise KeyError(
+                        f"The {source} index {i} does not contain an id"
+                    ) from err
 
                 var = entity.requests(data["client"]).get(entity_id)
                 unpacked.append(var)
 
             data[source] = unpacked
 
-=======
-
-                var = entity.requests(data["client"]).get(entity_id)
-                unpacked.append(var)
-
-            data[source] = unpacked
-
->>>>>>> 33d18266
         unpack_entity("variables", Variable)
         unpack_entity("experiments", Experiment)
 
@@ -197,10 +198,11 @@
         return format_predictions(predictions, model=self)
 
     @property
-    def model_variables(self) -> dict:
+    def model_variables(self) -> list:
         """List of the variables used in the model"""
 
         model_variables = []
+        groups: dict = self.config["groups"]
         groups: dict = self.config["groups"]
 
         for variable in self.dataset.variables:
@@ -222,7 +224,6 @@
 
     def get_model_variables_codes(self) -> list[str]:
         """Get the codes of the variables used in the model"""
-
         return [variable.code for variable in self.model_variables]
 
     @abstractmethod
@@ -242,20 +243,14 @@
         expected to fall, with a specified level of certainty, i.e, setting it to 80%
         corresponds to capturing the range between the 10th and 90th percentiles
         of the model's output. Must be a value between 1 and 99, by default 80
-<<<<<<< HEAD
-=======
     starting_index: int, optional
         The index of the timestamp after which the prediction will commence
->>>>>>> 33d18266
     """
 
     model_config = ConfigDict(protected_namespaces=())
 
     model_confidence: float = Field(default=80.0, ge=1.0, le=99.0)
-<<<<<<< HEAD
-=======
     starting_index: int = Field(default=0, ge=0)
->>>>>>> 33d18266
 
 
 class SpectraModel(Model):
@@ -411,7 +406,6 @@
             details on the configuration parameters.
             See also: `PredictionConfig`
 
-
         Returns:
         --------
         Dictionary with predictions where:
@@ -435,12 +429,8 @@
             )
 
         prediction_config = PredictionRequestConfig.new(
-<<<<<<< HEAD
-            model_confidence=config.model_confidence
-=======
             model_confidence=config.model_confidence,
             starting_index=config.starting_index,
->>>>>>> 33d18266
         )
 
         data_processing_strategy = CultivationPropagationPreprocessor(
@@ -724,7 +714,7 @@
 
         # get templateIds for propagation models
         template_query_params = {
-            "filterByTag[type]": model_type,
+            "filterBy[type]": model_type,
             "archived": "any",
         }
         template_list = self._client.get(TEMPLATES_URL, template_query_params).json()
